from peft import PeftModel
import torch
from transformers import BitsAndBytesConfig, AutoModelForCausalLM, AutoProcessor, AutoConfig
import warnings
import os
import json

def disable_torch_init():
    """
    Disable the redundant torch default initialization to accelerate model creation.
    """
    setattr(torch.nn.Linear, "reset_parameters", lambda self: None)
    setattr(torch.nn.LayerNorm, "reset_parameters", lambda self: None)

# This code is borrowed from LLaVA
def load_pretrained_model(model_path, model_base, model_name, load_8bit=False, load_4bit=False, 
                          device_map="auto", device="cuda", use_flash_attn=False, **kwargs):
    kwargs = {"device_map": device_map}
    
    if device != "cuda":
        kwargs['device_map'] = {"":device}
    
    if load_8bit:
        kwargs['load_in_8bit'] = True
    elif load_4bit:
        kwargs['quantization_config'] = BitsAndBytesConfig(
            load_in_4bit=True,
            bnb_4bit_compute_dtype=torch.float16,
            bnb_4bit_use_double_quant=True,
            bnb_4bit_quant_type='nf4'
        )
    else:
        kwargs['torch_dtype'] = torch.float16

    if use_flash_attn:
        kwargs['_attn_implementation'] = 'flash_attention_2'

    if 'lora' in model_name.lower() and model_base is None:
        warnings.warn('There is `lora` in model name but no `model_base` is provided. If you are loading a LoRA model, please provide the `model_base` argument.')
    if 'lora' in model_name.lower() and model_base is not None:
        lora_cfg_pretrained = AutoConfig.from_pretrained(model_path, trust_remote_code=True)
        if hasattr(lora_cfg_pretrained, 'quantization_config'):
            del lora_cfg_pretrained.quantization_config
<<<<<<< HEAD

=======
>>>>>>> f65621c0
        processor = AutoProcessor.from_pretrained(model_base, trust_remote_code=True)
        print('Loading Phi3-Vision from base model...')
        model = AutoModelForCausalLM.from_pretrained(model_base, low_cpu_mem_usage=True, config=lora_cfg_pretrained, trust_remote_code=True, **kwargs)
        token_num, tokem_dim = model.lm_head.out_features, model.lm_head.in_features
        if model.lm_head.weight.shape[0] != token_num:
            model.lm_head.weight = torch.nn.Parameter(torch.empty(token_num, tokem_dim, device=model.device, dtype=model.dtype))
            model.model.embed_tokens.weight = torch.nn.Parameter(torch.empty(token_num, tokem_dim, device=model.device, dtype=model.dtype))

        print('Loading additional Phi3-Vision weights...')
        non_lora_trainables = torch.load(os.path.join(model_path, 'non_lora_state_dict.bin'), map_location='cpu')
        non_lora_trainables = {(k[11:] if k.startswith('base_model.') else k): v for k, v in non_lora_trainables.items()}
        if any(k.startswith('model.model.') for k in non_lora_trainables):
            non_lora_trainables = {(k[6:] if k.startswith('model.') else k): v for k, v in non_lora_trainables.items()}
        model.load_state_dict(non_lora_trainables, strict=False)
    
        print('Loading LoRA weights...')
        model = PeftModel.from_pretrained(model, model_path)

        print('Merging LoRA weights...')
        
        model = model.merge_and_unload()
        
        print('Model Loaded!!!')
    
    else:
        processor = AutoProcessor.from_pretrained(model_path, trust_remote_code=True)
        model = AutoModelForCausalLM.from_pretrained(model_path, low_cpu_mem_usage=True, trust_remote_code=True, **kwargs)

    return processor, model


def get_model_name_from_path(model_path):
    model_path = model_path.strip("/")
    model_paths = model_path.split("/")
    if model_paths[-1].startswith('checkpoint-'):
        return model_paths[-2] + "_" + model_paths[-1]
    else:
        return model_paths[-1]
    

def modify_config_file(save_path):

    config_file = os.path.join(save_path, "config.json")
    
    with open(config_file, "r") as f:
        config = json.load(f)
    
    config['auto_map']['AutoConfig'] = "microsoft/Phi-3.5-vision-instruct--configuration_phi3_v.Phi3VConfig"

    with open(config_file, "w") as f:
        json.dump(config, f, indent=2)<|MERGE_RESOLUTION|>--- conflicted
+++ resolved
@@ -41,11 +41,7 @@
         lora_cfg_pretrained = AutoConfig.from_pretrained(model_path, trust_remote_code=True)
         if hasattr(lora_cfg_pretrained, 'quantization_config'):
             del lora_cfg_pretrained.quantization_config
-<<<<<<< HEAD
-
-=======
->>>>>>> f65621c0
-        processor = AutoProcessor.from_pretrained(model_base, trust_remote_code=True)
+        processor = AutoProcessor.from_pretrained(model_base, turst_remote_code=True)
         print('Loading Phi3-Vision from base model...')
         model = AutoModelForCausalLM.from_pretrained(model_base, low_cpu_mem_usage=True, config=lora_cfg_pretrained, trust_remote_code=True, **kwargs)
         token_num, tokem_dim = model.lm_head.out_features, model.lm_head.in_features
