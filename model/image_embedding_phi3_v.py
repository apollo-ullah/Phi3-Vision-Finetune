# coding=utf-8
# Copyright 2024 Microsoft and the HuggingFace Inc. team. All rights reserved.
#
# Licensed under the Apache License, Version 2.0 (the "License");
# you may not use this file except in compliance with the License.
# You may obtain a copy of the License at
#
#     http://www.apache.org/licenses/LICENSE-2.0
#
# Unless required by applicable law or agreed to in writing, software
# distributed under the License is distributed on an "AS IS" BASIS,
# WITHOUT WARRANTIES OR CONDITIONS OF ANY KIND, either express or implied.
# See the License for the specific language governing permissions and
# limitations under the License.

import math
import torch
import torch.nn as nn
from transformers import CLIPVisionModel, PretrainedConfig
from transformers import CLIPVisionConfig 
from transformers.utils import logging
from datetime import datetime 

logger = logging.get_logger(__name__)

CLIP_VIT_LARGE_PATCH14_336_CONFIG = CLIPVisionConfig(
  attention_dropout=0.0,
  dropout=0.0,
  hidden_act="quick_gelu",
  hidden_size=1024,
  image_size=336,
  initializer_factor=1.0,
  initializer_range=0.02,
  intermediate_size=4096,
  layer_norm_eps=1e-05,
  num_attention_heads=16,
  num_channels=3,
  num_hidden_layers=24,
  patch_size=14,
  projection_dim=768 
)

class Phi3ImageEmbedding(nn.Module):
    """Phi3 Image embedding."""

    def __init__(self, config: PretrainedConfig, wte=None, **kwargs) -> None:
        super().__init__()

        # n_embed or hidden_size
        hidden_size = config.n_embd if hasattr(config, 'n_embd') else config.hidden_size
        if hasattr(config, 'embd_pdrop') or hasattr(config, 'embed_pdrop'):
            embd_drop = config.embd_pdrop if hasattr(config, 'embd_pdrop') else config.embed_pdrop
            self.drop = nn.Dropout(embd_drop)
        else:
            self.drop = None

        self.wte = wte

        if isinstance(config.img_processor, dict) and config.img_processor.get('name', None) == 'clip_vision_model':
            assert 'model_name' in config.img_processor, 'model_name must be provided for CLIPVisionModel'
            assert 'image_dim_out' in config.img_processor, 'image_dim_out must be provided for CLIPVisionModel'
            assert 'num_img_tokens' in config.img_processor, 'num_img_tokens must be provided for CLIPVisionModel'
            assert config.img_processor['model_name'] == 'openai/clip-vit-large-patch14-336'
            clip_config = CLIP_VIT_LARGE_PATCH14_336_CONFIG
            self.img_processor = CLIPVisionModel(clip_config)
            image_dim_out = config.img_processor['image_dim_out']
            self.num_img_tokens = config.img_processor['num_img_tokens']
        else:
            raise NotImplementedError(f'img_processor = {config.img_processor}, not implemented')

        self.image_dim_out = image_dim_out
        self.img_sizes = None

        # global_gn and sub_gn for hd transform, serves as line separator
        self.use_hd_transform = kwargs.get('use_hd_transform', False)
        self.with_learnable_separator = kwargs.get('with_learnable_separator', False)
        self.hd_transform_order = kwargs.get('hd_transform_order', 'glb_sub')
        # with_hd_transform and with_learnable_separator should have same value
        assert self.use_hd_transform == self.with_learnable_separator, 'use_hd_transform and with_learnable_separator should have same value'
        if self.with_learnable_separator:
            assert self.use_hd_transform, 'learnable separator is only for hd transform'
            # 1024 * 4, merge spatial to channel dimension
            self.glb_GN = nn.Parameter(torch.zeros([1, 1, self.image_dim_out * 4]))
            self.sub_GN = nn.Parameter(torch.zeros([1, 1, 1, self.image_dim_out * 4]))
            logger.info(f'learnable separator enabled for hd transform, hd_transform_order = {self.hd_transform_order}')

        projection_cls = kwargs.get('projection_cls', 'linear')
        if projection_cls == 'linear':
            self.img_projection = nn.Linear(image_dim_out, hidden_size)
        elif projection_cls == 'mlp' and self.use_hd_transform:
            dim_projection = hidden_size
            depth = 2
            layers = [nn.Linear(image_dim_out * 4, dim_projection)]
            for _ in range(1, depth):
                layers.extend([nn.GELU(),
                                nn.Linear(dim_projection, dim_projection)])
            self.img_projection = nn.Sequential(*layers)
        elif projection_cls == 'mlp':
            dim_projection = hidden_size
            depth = 2
            layers = [nn.Linear(image_dim_out, dim_projection)]
            for _ in range(1, depth):
                layers.extend([nn.GELU(),
                                nn.Linear(dim_projection, dim_projection)])
            self.img_projection = nn.Sequential(*layers)
        else:
            raise NotImplementedError(f'projection_cls = {projection_cls}, not implemented')

        self.vocab_size = config.vocab_size
        self.img_features = None

        if isinstance(config.img_processor, dict):
            self.layer_idx = config.img_processor.get('layer_idx', -2)
            self.type_feature = config.img_processor.get('type_feature', 'patch')
        else:
            self.layer_idx = -2
            self.type_feature = 'patch'


    def set_img_features(self, img_features: torch.FloatTensor) -> None:
        self.img_features = img_features

    def set_img_sizes(self, img_sizes: torch.LongTensor) -> None:
        self.img_sizes = img_sizes

    def get_img_features(self, img_embeds: torch.FloatTensor) -> torch.FloatTensor:
        LAYER_IDX = self.layer_idx
        TYPE_FEATURE = self.type_feature

        img_processor_output = self.img_processor(img_embeds, output_hidden_states=True)
        img_feature = img_processor_output.hidden_states[LAYER_IDX]

        if TYPE_FEATURE == "patch":
            patch_feature = img_feature[:, 1:]
            return patch_feature

        if TYPE_FEATURE == "cls_patch":
            return img_feature

        raise NotImplementedError

    def forward(self, input_ids: torch.LongTensor, pixel_values: torch.FloatTensor, image_sizes=None) -> torch.FloatTensor:

        MAX_INPUT_ID = int(1e9)
        img_embeds = pixel_values
        img_sizes = image_sizes

        if self.img_features is not None:
            img_embeds = self.img_features.clone()
            self.img_features = None

        if self.img_sizes is not None:
            img_sizes = self.img_sizes

        input_shape = input_ids.size()
        input_ids = input_ids.view(-1, input_shape[-1])

        with torch.no_grad():
            positions = torch.nonzero((input_ids < 0) & (input_ids > -MAX_INPUT_ID), as_tuple=False)
        
        select = False

        if isinstance(self.img_projection, nn.Sequential):  
            target_device = self.img_projection[0].bias.device  
            target_dtype = self.img_projection[0].bias.dtype  
        else:  # It's a single nn.Linear layer  
            target_device = self.img_projection.bias.device  
            target_dtype = self.img_projection.bias.dtype  

        if len(positions.tolist()) > 0:
            with torch.no_grad():
                g_values = abs(input_ids[positions[:, 0], positions[:, 1]])

            if self.use_hd_transform and img_sizes is not None and len(img_sizes):
                hd_transform = True
                assert img_embeds.ndim == 5, f'img_embeds size: {img_embeds.size()}, expect 5D tensor for hd transform'
                # img_embeds: (num_images, max_num_crops, 3, H, W)
                # img_sizes: (num_images, 2).view(1, -1)

                start_time = datetime.now()
                bs = img_embeds.shape[0]
                # Nx(HW)xC
                img_features = self.get_img_features(img_embeds.flatten(0, 1))
                base_feat_height = base_feat_width = int(img_features.shape[1] ** 0.5)

                assert base_feat_height == 24 and base_feat_width == 24, f'base_feat_height: {base_feat_height}, base_feat_width: {base_feat_width}, expect 24x24 features for hd transform'

                # bs x max_num_crops x (24x24) x C
                img_features = img_features.view(bs, -1, base_feat_height * base_feat_width, self.image_dim_out)
                C = self.image_dim_out
                H = base_feat_height

                output_imgs = []
                output_len = []
                # training is tensor, inference is list
                if isinstance(img_sizes, torch.Tensor):
                    img_sizes = img_sizes.view(-1, 2)
                num_pure_text = 0
                for _bs in range(bs):
                    h, w = img_sizes[_bs]
                    h = h // 336 
                    w = w // 336
                    B_ = h * w
                    if B_ == 0:
                        num_pure_text += 1
                        continue

                    # 1 x (24x24) x 1024
                    global_img_feature = img_features[_bs, :1]

                    # 1 x 12 x 12 x 4096
                    glb_img = global_img_feature.reshape(1,H,H,C).reshape(1,H//2,2,H//2,2,C).contiguous().permute(0,1,3,2,4,5).reshape(1,H//2,H//2,4*C).contiguous()
                    temp_glb_GN = self.sub_GN.repeat(1, H//2, 1, 1)

                    # 1 x 156 x 4096
                    glb_img = torch.cat([glb_img, temp_glb_GN], dim=2).reshape(1,-1,4*C)

                    # (max_num_crops-1) x (12x12) x C
                    sub_img = img_features[_bs, 1:]
                    # 16x574x1024
                    # get rid of padding sub_img
                    sub_img = sub_img[:B_]

                    # (num_crops, 12, 2, 12, 2, 1024) -> (num_crops, 12, 12, 2, 2, 1024) -> (num_crops, 12*12, 4*1024)
                    sub_img = sub_img.reshape(B_,H,H,C).reshape(B_,H//2,2,H//2,2,C).contiguous().permute(0,1,3,2,4,5).reshape(B_,-1,4*C).contiguous()
                    sub_img = sub_img.reshape(1, h, w, 12, 12, -1).permute(0,1,3,2,4,5).reshape(1,h*12,w*12,4*C)
                    temp_sub_GN = self.sub_GN.repeat(1, h*12, 1, 1)
                    sub_img = torch.cat([sub_img, temp_sub_GN], dim=2).reshape(1,-1,4*C)
                    # (1, num_img_tokens, 1024*4)

                    # glb + sub
                    if self.hd_transform_order == 'glb_sub':
                        output_imgs.append(torch.cat([glb_img, self.glb_GN, sub_img], dim=1))
                    elif self.hd_transform_order == 'sub_glb':
                        output_imgs.append(torch.cat([sub_img, self.glb_GN, glb_img], dim=1))
                    else:
                        raise NotImplementedError(f'hd_transform_order = {self.hd_transform_order}, not implemented')

                    temp_len = int((h*w+1)*144 + 1 + (h+1)*12)
                    assert temp_len == output_imgs[-1].shape[1], f'temp_len: {temp_len}, output_imgs[-1].shape[1]: {output_imgs[-1].shape[1]}'
                    output_len.append(temp_len)
                
                num_img_tokens = output_len
                img_set_tensor = []
                for _output_img in output_imgs:
                    img_feature_proj = self.img_projection(_output_img.to(target_device).to(target_dtype))
                    img_set_tensor.append(img_feature_proj)
                logger.info(f'img_embeds size: {img_embeds.size()}, image sizes: {img_sizes} loading time {datetime.now() - start_time}')
            elif img_embeds.ndim == 4:
                selected_g_values = g_values[::self.num_img_tokens]
                assert len(img_embeds) == len(selected_g_values), f'img_embeds size: {img_embeds.size()}, selected_g_values size: {len(selected_g_values)}, selected_g_value {selected_g_values}'
                start_time = datetime.now()
                tt = (
                    self.get_img_features(img_embeds)
                    .to(target_device)
                    .to(target_dtype)
                    .reshape(-1, self.image_dim_out)
                )
                logger.info(f'img_embeds size: {img_embeds.size()}, loading time {datetime.now() - start_time}')
                img_set_tensor = self.img_projection(tt)  # adapted visual features.
            elif img_embeds.ndim == 3:
                selected_g_values = g_values[::self.num_img_tokens]
                assert len(img_embeds) == len(selected_g_values), f'img_embeds size: {img_embeds.size()}, selected_g_values size: {len(selected_g_values)}, selected_g_value {selected_g_values}'
                tt = (
                    img_embeds
                    .to(target_device)
                    .to(target_dtype)
                    .view(-1, self.image_dim_out)
                )
                img_set_tensor = self.img_projection(tt)  # adapted visual features.
            else:
                raise NotImplementedError
            select = True
        # It's a hacky way to walkaround the hang-out problem when deepspeed `zero3` is used
        # and the training batch is a mixture of pure text and vision-language data.
        else:
            num_pure_text = input_ids.shape[0]
            self.get_img_features(img_embeds.flatten(0, 1))
        for _ in range(num_pure_text):
            self.img_projection(torch.zeros(1, 1921, 4096, device=self.img_processor.device, dtype=self.img_processor.dtype))
        with torch.no_grad():
            input_ids.clamp_min_(0).clamp_max_(self.vocab_size)
        
        hidden_states = self.wte(input_ids)

        if select:
            if hd_transform:
                idx = 0
                for i, cnt in enumerate(num_img_tokens):
<<<<<<< HEAD
                    
                    # hidden_states[positions[idx, 0], positions[idx, 1] : positions[idx, 1] + cnt] = (
                    #     img_set_tensor[i]
                    #     .to(hidden_states.dtype)
                    #     .to(hidden_states.device)
                    #     )
                    # idx += cnt

                    new_tensor = img_set_tensor[i].to(hidden_states.dtype).to(hidden_states.device)
                    # Update hidden_states with the new tensor
                    hidden_states = hidden_states.clone()  # Clone to avoid in-place modification
                    hidden_states[positions[idx, 0], positions[idx, 1] : positions[idx, 1] + cnt] = new_tensor
                    idx += cnt   
=======
                    # see https://github.com/GaiZhenbiao/Phi3V-Finetuning/pull/5
                    hidden_states = hidden_states.clone()
                    hidden_states[positions[idx, 0], positions[idx, 1] : positions[idx, 1] + cnt] = (
                        img_set_tensor[i]
                        .to(hidden_states.dtype)
                        .to(hidden_states.device)
                    )
                    idx += cnt
>>>>>>> 92b1de50
            else:
                idx = 0
                assert len(selected_g_values) * self.num_img_tokens == len(img_set_tensor), f'len(selected_g_values) * self.num_img_tokens = {len(selected_g_values) * self.num_img_tokens}, len(img_set_tensor) = {len(img_set_tensor)}'
                for i, g in enumerate(selected_g_values):
                    cnt = self.num_img_tokens
                    
                    # hidden_states[positions[idx, 0], positions[idx, 1] : positions[idx, 1] + cnt] = (
                    #     img_set_tensor[i * cnt : (i + 1) * cnt]
                    #     .to(hidden_states.dtype)
                    #     .to(hidden_states.device)
                    #     )
                    # idx += cnt

                    # Create a new tensor to hold the result
                    new_tensor = img_set_tensor[i * cnt : (i + 1) * cnt].to(hidden_states.dtype).to(hidden_states.device)
                    # Update hidden_states with the new tensor
                    hidden_states = hidden_states.clone()  # Clone to avoid in-place modification
                    hidden_states[positions[idx, 0], positions[idx, 1] : positions[idx, 1] + cnt] = new_tensor
                    idx += cnt

        if self.drop is not None:
            hidden_states = self.drop(hidden_states)

        return hidden_states<|MERGE_RESOLUTION|>--- conflicted
+++ resolved
@@ -287,21 +287,6 @@
             if hd_transform:
                 idx = 0
                 for i, cnt in enumerate(num_img_tokens):
-<<<<<<< HEAD
-                    
-                    # hidden_states[positions[idx, 0], positions[idx, 1] : positions[idx, 1] + cnt] = (
-                    #     img_set_tensor[i]
-                    #     .to(hidden_states.dtype)
-                    #     .to(hidden_states.device)
-                    #     )
-                    # idx += cnt
-
-                    new_tensor = img_set_tensor[i].to(hidden_states.dtype).to(hidden_states.device)
-                    # Update hidden_states with the new tensor
-                    hidden_states = hidden_states.clone()  # Clone to avoid in-place modification
-                    hidden_states[positions[idx, 0], positions[idx, 1] : positions[idx, 1] + cnt] = new_tensor
-                    idx += cnt   
-=======
                     # see https://github.com/GaiZhenbiao/Phi3V-Finetuning/pull/5
                     hidden_states = hidden_states.clone()
                     hidden_states[positions[idx, 0], positions[idx, 1] : positions[idx, 1] + cnt] = (
@@ -310,7 +295,6 @@
                         .to(hidden_states.device)
                     )
                     idx += cnt
->>>>>>> 92b1de50
             else:
                 idx = 0
                 assert len(selected_g_values) * self.num_img_tokens == len(img_set_tensor), f'len(selected_g_values) * self.num_img_tokens = {len(selected_g_values) * self.num_img_tokens}, len(img_set_tensor) = {len(img_set_tensor)}'
